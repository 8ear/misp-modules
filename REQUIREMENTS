-i https://pypi.org/simple
-e .
-e git+https://github.com/D4-project/BGP-Ranking.git/@fd9c0e03af9b61d4bf0b67ac73c7208a55178a54#egg=pybgpranking&subdirectory=client
-e git+https://github.com/D4-project/IPASN-History.git/@fc5e48608afc113e101ca6421bf693b7b9753f9e#egg=pyipasnhistory&subdirectory=client
-e git+https://github.com/MISP/PyIntel471.git@0df8d51f1c1425de66714b3a5a45edb69b8cc2fc#egg=pyintel471
-e git+https://github.com/MISP/PyMISP.git@bacd4c78cd83d3bf45dcf55cd9ad3514747ac985#egg=pymisp[fileobjects,openioc,pdfexport]
-e git+https://github.com/Rafiot/uwhoisd.git@783bba09b5a6964f25566089826a1be4b13f2a22#egg=uwhois&subdirectory=client
-e git+https://github.com/cartertemm/ODTReader.git/@49d6938693f6faa3ff09998f86dba551ae3a996b#egg=odtreader
-e git+https://github.com/sebdraven/pydnstrails@48c1f740025c51289f43a24863d1845ff12fd21a#egg=pydnstrails
-e git+https://github.com/sebdraven/pyonyphe@1ce15581beebb13e841193a08a2eb6f967855fcb#egg=pyonyphe
aiohttp==3.6.2; python_full_version >= '3.5.3'
antlr4-python3-runtime==4.8; python_version >= '3'
apiosintds==1.8.3
argparse==1.4.0
assemblyline-client==4.0.1
async-timeout==3.0.1; python_full_version >= '3.5.3'
attrs==20.2.0; python_version >= '2.7' and python_version not in '3.0, 3.1, 3.2, 3.3'
backscatter==0.2.4
beautifulsoup4==4.9.3
blockchain==1.4.4
certifi==2020.6.20
cffi==1.14.3
chardet==3.0.4
click-plugins==1.1.1
<<<<<<< HEAD
click==7.1.1
colorama==0.4.3
cryptography>=3.2
=======
click==7.1.2; python_version >= '2.7' and python_version not in '3.0, 3.1, 3.2, 3.3, 3.4'
colorama==0.4.3; python_version >= '2.7' and python_version not in '3.0, 3.1, 3.2, 3.3, 3.4'
configparser==5.0.1; python_version >= '3.6'
cryptography==3.1.1
clamd==1.0.2
>>>>>>> 8e0d2dff
decorator==4.4.2
deprecated==1.2.10; python_version >= '2.7' and python_version not in '3.0, 3.1, 3.2, 3.3'
dnspython==2.0.0
domaintools-api==0.5.2
enum-compat==0.0.3
ez-setup==0.9
ezodf==0.3.2
future==0.18.2; python_version >= '2.6' and python_version not in '3.0, 3.1, 3.2, 3.3'
futures==3.1.1
geoip2==4.1.0
httplib2==0.18.1
idna-ssl==1.1.0; python_version < '3.7'
idna==2.10; python_version >= '2.7' and python_version not in '3.0, 3.1, 3.2, 3.3'
isodate==0.6.0
jbxapi==3.11.0
json-log-formatter==0.3.0
jsonschema==3.2.0
lief==0.10.1
lxml==4.5.2
maclookup==1.0.3
markdownify==0.5.3
maxminddb==2.0.2; python_version >= '3.6'
multidict==4.7.6; python_version >= '3.5'
np==1.0.2
numpy==1.19.2; python_version >= '3.6'
oauth2==1.9.0.post1
opencv-python==4.4.0.44
pandas-ods-reader==0.0.7
pandas==1.1.3
passivetotal==1.0.31
<<<<<<< HEAD
pdftotext==2.1.4
pillow>=7.1.0
progressbar2==3.50.1
psutil==5.7.0
pycparser==2.20
pycryptodome==3.9.7
pycryptodomex==3.9.7
=======
pdftotext==2.1.5
pillow==7.2.0
progressbar2==3.53.1
psutil==5.7.2; python_version >= '2.6' and python_version not in '3.0, 3.1, 3.2, 3.3'
pycparser==2.20; python_version >= '2.7' and python_version not in '3.0, 3.1, 3.2, 3.3'
pycryptodome==3.9.8; python_version >= '2.6' and python_version not in '3.0, 3.1, 3.2, 3.3'
pycryptodomex==3.9.8; python_version >= '2.6' and python_version not in '3.0, 3.1, 3.2, 3.3'
>>>>>>> 8e0d2dff
pydeep==0.4
pyeupi==1.1
pygeoip==0.3.2
pyopenssl==19.1.0
pyparsing==2.4.7; python_version >= '2.6' and python_version not in '3.0, 3.1, 3.2, 3.3'
pypdns==1.5.1
pypssl==2.1
pyrsistent==0.17.3; python_version >= '3.5'
pytesseract==0.3.6
python-baseconv==1.2.2
python-dateutil==2.8.1; python_version >= '2.7' and python_version not in '3.0, 3.1, 3.2, 3.3'
python-docx==0.8.10
python-engineio==3.13.2
python-magic==0.4.18
python-pptx==0.6.18
python-socketio[client]==4.6.0
python-utils==2.4.0
pytz==2019.3
pyyaml==5.3.1
pyzbar==0.1.8
pyzipper==0.3.3; python_version >= '3.5'
rdflib==5.0.0
redis==3.5.3; python_version >= '2.7' and python_version not in '3.0, 3.1, 3.2, 3.3, 3.4'
reportlab==3.5.53
requests-cache==0.5.2
requests[security]==2.24.0
shodan==1.23.1
sigmatools==0.18.1
six==1.15.0; python_version >= '2.7' and python_version not in '3.0, 3.1, 3.2, 3.3'
socketio-client==0.5.7.4
soupsieve==2.0.1; python_version >= '3.0'
sparqlwrapper==1.8.5
stix2-patterns==1.3.1
tabulate==0.8.7
tornado==6.0.4; python_version >= '3.5'
trustar==0.3.33
tzlocal==2.1
unicodecsv==0.14.1
url-normalize==1.4.2; python_version >= '2.7' and python_version not in '3.0, 3.1, 3.2, 3.3, 3.4, 3.5'
urlarchiver==0.2
urllib3==1.25.10; python_version >= '2.7' and python_version not in '3.0, 3.1, 3.2, 3.3, 3.4' and python_version < '4'
validators==0.14.0
vt-graph-api==1.0.1
vulners==1.5.8
wand==0.6.3
websocket-client==0.57.0
wrapt==1.12.1
xlrd==1.2.0
xlsxwriter==1.3.6
yara-python==3.8.1
yarl==1.6.0; python_version >= '3.5'<|MERGE_RESOLUTION|>--- conflicted
+++ resolved
@@ -22,17 +22,11 @@
 cffi==1.14.3
 chardet==3.0.4
 click-plugins==1.1.1
-<<<<<<< HEAD
-click==7.1.1
-colorama==0.4.3
-cryptography>=3.2
-=======
 click==7.1.2; python_version >= '2.7' and python_version not in '3.0, 3.1, 3.2, 3.3, 3.4'
 colorama==0.4.3; python_version >= '2.7' and python_version not in '3.0, 3.1, 3.2, 3.3, 3.4'
 configparser==5.0.1; python_version >= '3.6'
-cryptography==3.1.1
+cryptography>=3.2
 clamd==1.0.2
->>>>>>> 8e0d2dff
 decorator==4.4.2
 deprecated==1.2.10; python_version >= '2.7' and python_version not in '3.0, 3.1, 3.2, 3.3'
 dnspython==2.0.0
@@ -63,15 +57,6 @@
 pandas-ods-reader==0.0.7
 pandas==1.1.3
 passivetotal==1.0.31
-<<<<<<< HEAD
-pdftotext==2.1.4
-pillow>=7.1.0
-progressbar2==3.50.1
-psutil==5.7.0
-pycparser==2.20
-pycryptodome==3.9.7
-pycryptodomex==3.9.7
-=======
 pdftotext==2.1.5
 pillow==7.2.0
 progressbar2==3.53.1
@@ -79,7 +64,6 @@
 pycparser==2.20; python_version >= '2.7' and python_version not in '3.0, 3.1, 3.2, 3.3'
 pycryptodome==3.9.8; python_version >= '2.6' and python_version not in '3.0, 3.1, 3.2, 3.3'
 pycryptodomex==3.9.8; python_version >= '2.6' and python_version not in '3.0, 3.1, 3.2, 3.3'
->>>>>>> 8e0d2dff
 pydeep==0.4
 pyeupi==1.1
 pygeoip==0.3.2
