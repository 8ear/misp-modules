--- conflicted
+++ resolved
@@ -1,11 +1,8 @@
 import json
 import pymisp
-<<<<<<< HEAD
 from base64 import b64encode
 from collections import OrderedDict
-=======
 from . import check_input_attribute, checking_error, standard_error_message
->>>>>>> c321082f
 from pymisp import MISPAttribute, MISPEvent, MISPObject
 from trustar import TruStar, Indicator
 from urllib.parse import quote
@@ -133,7 +130,6 @@
         # Verify that the indicator type is supported by TruSTAR
         if summary and summary.indicator_type in self.ENTITY_TYPE_MAPPINGS:
             indicator_type = summary.indicator_type
-<<<<<<< HEAD
         elif metadata and metadata.type in self.ENTITY_TYPE_MAPPINGS:
             indicator_type = metadata.type
         else:
@@ -148,10 +144,6 @@
             if enrichment_report:
                 # Create MISP trustar_report object and populate it with enrichment data
                 trustar_obj = MISPObject('trustar_report')
-=======
-            indicator_value = summary.value
-            if indicator_type in self.ENTITY_TYPE_MAPPINGS:
->>>>>>> c321082f
                 trustar_obj.add_attribute(indicator_type, attribute_type=self.ENTITY_TYPE_MAPPINGS[indicator_type],
                                           value=indicator)
                 trustar_obj.add_attribute("INDICATOR_SUMMARY", attribute_type="text",
