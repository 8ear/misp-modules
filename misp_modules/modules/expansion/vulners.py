import json
import requests
import vulners

misperrors = {'error': 'Error'}
mispattributes = {'input': ['vulnerability'], 'output': ['text']}
moduleinfo = {'version': '0.1', 'author': 'Igor Ivanov', 'description': 'An expansion hover module to expand information about CVE id using Vulners API.', 'module-type': ['hover']}

# Get API key from https://vulners.com/userinfo
moduleconfig = ["apikey"]


def handler(q=False):
    if q is False:
        return False
    request = json.loads(q)
    if not request.get('vulnerability'):
        misperrors['error'] = 'Vulnerability id missing'
        return misperrors

    ai_summary = ''
    exploit_summary = ''
    vuln_summary = ''

    key = request['config'].get('apikey')
    vulners_api = vulners.Vulners(api_key=key)
    vulnerability = request.get('vulnerability')
    vulners_document = vulners_api.document(vulnerability)

    # Get AI scoring from the document if it's already calculated
    # There is no need to call AI Scoring method
    if 'score' in vulners_document.get('enchantments', {}):
        vulners_ai_score = vulners_document['enchantments']['score']['value']
    else:
        vulners_ai_score = None

    vulners_exploits = vulners_api.searchExploit(vulnerability)
<<<<<<< HEAD
    vulners_ai_score = vulners_api.aiScore(vulners_document.get('description'))
=======
>>>>>>> f1325f43

    if vulners_document:
        vuln_summary += vulners_document.get('description')
    else:
        vuln_summary += 'Non existing CVE'

    if vulners_ai_score:
        ai_summary += 'Vulners AI Score is ' + str(vulners_ai_score[0]) + " "

    if vulners_exploits:
        exploit_summary += " ||  " + str(len(vulners_exploits[0])) + " Public exploits available:\n  "
        for exploit in vulners_exploits[0]:
            exploit_summary += exploit['title'] + " " + exploit['href'] + "\n  "
        exploit_summary +=  "|| Vulnerability Description:  " + vuln_summary
    
    summary = ai_summary + exploit_summary + vuln_summary    
    
    r = {'results': [{'types': mispattributes['output'], 'values': summary}]}
    return r


def introspection():
    return mispattributes


def version():
    moduleinfo['config'] = moduleconfig
    return moduleinfo<|MERGE_RESOLUTION|>--- conflicted
+++ resolved
@@ -35,10 +35,6 @@
         vulners_ai_score = None
 
     vulners_exploits = vulners_api.searchExploit(vulnerability)
-<<<<<<< HEAD
-    vulners_ai_score = vulners_api.aiScore(vulners_document.get('description'))
-=======
->>>>>>> f1325f43
 
     if vulners_document:
         vuln_summary += vulners_document.get('description')
