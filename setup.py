#!/usr/bin/python
# -*- coding: utf-8 -*-
from setuptools import setup, find_packages

setup(
    name='misp-modules',
    version='1.0',
    author='Alexandre Dulaunoy',
    author_email='alexandre.dulaunoy@circl.lu',
    maintainer='Alexandre Dulaunoy',
    url='https://github.com/MISP/misp-modules',
    description='MISP modules are autonomous modules that can be used for expansion and other services in MISP',
    packages=find_packages(),
    entry_points = {'console_scripts': ['misp-modules = misp_modules:main']},
    test_suite="tests",
    classifiers=[
        'License :: OSI Approved :: GNU Affero General Public License v3',
        'Development Status :: 5 - Production/Stable',
        'Environment :: Console',
        'Intended Audience :: Science/Research',
        'Programming Language :: Python :: 3',
        'Topic :: Security',
    ],
    install_requires=[
        'tornado',
        'dnspython3',
        'requests',
        'urlarchiver',
        'passivetotal',
        'PyPDNS',
        'pypssl',
        'redis',
        'pyeupi',
        'ipasn-redis',
        'asnhistory',
<<<<<<< HEAD
        'stix',
        'cybox'
=======
        'pillow',
        'pytesseract',
>>>>>>> 1293cb31
    ]
)<|MERGE_RESOLUTION|>--- conflicted
+++ resolved
@@ -33,12 +33,9 @@
         'pyeupi',
         'ipasn-redis',
         'asnhistory',
-<<<<<<< HEAD
         'stix',
         'cybox'
-=======
         'pillow',
         'pytesseract',
->>>>>>> 1293cb31
     ]
 )