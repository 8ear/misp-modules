--- conflicted
+++ resolved
@@ -222,7 +222,6 @@
 
 -----
 
-<<<<<<< HEAD
 #### [cpe](https://github.com/MISP/misp-modules/tree/master/misp_modules/modules/expansion/cpe.py)
 
 <img src=logos/cpe.py height=60>
@@ -244,10 +243,7 @@
 
 -----
 
-#### [crowdstrike_falcon](https://github.com/MISP/misp-modules/tree/master/misp_modules/modules/expansion/crowdstrike_falcon.py)
-=======
 #### [crowdstrike_falcon](https://github.com/MISP/misp-modules/tree/main/misp_modules/modules/expansion/crowdstrike_falcon.py)
->>>>>>> 08d648e2
 
 <img src=logos/crowdstrike.png height=60>
 
@@ -1811,7 +1807,7 @@
 >  'Activate_galaxy_description' is a boolean (True or void) to activate the description of event related galaxies.
 >  'Activate_related_events' is a boolean (True or void) to activate the description of related event. Be aware this might leak information on confidential events linked to the current event !
 >  'Activate_internationalization_fonts' is a boolean (True or void) to activate Noto fonts instead of default fonts (Helvetica). This allows the support of CJK alphabet. Be sure to have followed the procedure to download Noto fonts (~70Mo) in the right place (/tools/pdf_fonts/Noto_TTF), to allow PyMisp to find and use them during PDF generation.
->  'Custom_fonts_path' is a text (path or void) to the TTF file of your choice, to create the PDF with it. Be aware the PDF won't support bold/italic/special style anymore with this option 
+>  'Custom_fonts_path' is a text (path or void) to the TTF file of your choice, to create the PDF with it. Be aware the PDF won't support bold/italic/special style anymore with this option
 - **input**:
 >MISP Event
 - **output**:
